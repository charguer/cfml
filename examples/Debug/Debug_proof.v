--- conflicted
+++ resolved
@@ -109,7 +109,7 @@
 Proof using.
   introv HF Hvs Hxs M. applys triple_hgc_post. lets ->: trms_to_vals_spec Hvs.
   rewrite var_funs_exec_eq in Hxs. rew_istrue in Hxs. lets (_&Lxs&_): Hxs.
-  rewrite LibListExec.combine_eq in M; auto. (* rew_list_exec in M. *) 
+  rewrite LibListExec.combine_eq in M; auto. (* rew_list_exec in M. *)
   applys* triple_apps_funs. rewrite~ <- isubstn_eq_substn.
   applys* triple_isubst_of_wpgen.
 Qed.
@@ -123,7 +123,7 @@
 Proof.
   introv HF Hvs Hxs M. applys triple_hgc_post. lets ->: trms_to_vals_spec Hvs.
   rewrite var_fixs_exec_eq in Hxs. rew_istrue in Hxs. lets (_&Lxs&_): Hxs.
-  rewrite LibListExec.combine_eq in M; rew_list; auto. (* rew_list_exec in M. *) 
+  rewrite LibListExec.combine_eq in M; rew_list; auto. (* rew_list_exec in M. *)
   applys* triple_apps_fixs. rewrite <- isubstn_eq_substn; [|rew_list~].
   applys* triple_isubst_of_wpgen.
 Qed.
@@ -208,12 +208,7 @@
   applys Formula_formula_wp.
 Qed.
 
-<<<<<<< HEAD
 Lemma Formula_formula_let_inlined : forall f1 F2 f2of (r:val),
-=======
-
-Lemma Formula_formula_inlined : forall f1 F2 f2of (r:val), (* NOT USED! *)
->>>>>>> e2519a7c
   structural f1 ->
   \[] ==> f1 (fun x => \[x = r]) ->
   Formula_formula F2 (f2of r) ->
@@ -224,7 +219,6 @@
   intros x. xsimpl. intros ->. auto.
 Qed.
 
-<<<<<<< HEAD
 (*
 Lemma Formula_formula_let_inlined_let : forall F2 f2of (f:val) (vs:vals) (r:val),
   (triple (trm_apps f vs) \[] (fun x => \[x = r])) ->
@@ -237,11 +231,9 @@
   { unfold wpgen_app. applys mkstruct_erase_trans.
     rewrite <- triple_eq_himpl_wp.
     applys triple_conseq_frame Hf.
-    { xsimpl. } { xpull. intros x ->. xsimpl*. } } 
+    { xsimpl. } { xpull. intros x ->. xsimpl*. } }
   { applys M2. }
 Qed.
-*)
-=======
 Lemma Formula_formula_let_inlined : forall f1 F2 f2of (r:val) (Q1:val->hprop),
   structural f1 ->
   \[] ==> f1 Q1 ->
@@ -249,11 +241,11 @@
   (Formula_formula F2 (f2of r)) ->
   Formula_formula F2 (wpgen_let_aux f1 f2of).
 Proof using. Admitted.
-(*
-  Q1 ==> \exists (A:Type) (EA:Enc A) (V:A), @Post A EA (fun (X:A) => \[X = V]) 
+*)
+(*
+  Q1 ==> \exists (A:Type) (EA:Enc A) (V:A), @Post A EA (fun (X:A) => \[X = V])
           \* ( Formula_formula F2 (f2of r)) ->
   Formula_formula F2 (wpgen_let_aux f1 f2of).*)
->>>>>>> e2519a7c
 
 (* DEPRECATED
 Lemma Formula_formula_let_inlined_fun : forall F2 f2of (f:val) (vs:vals) (r:val),
@@ -267,7 +259,7 @@
   { unfold wpgen_app. applys mkstruct_erase_trans.
     rewrite <- triple_eq_himpl_wp.
     applys triple_conseq_frame Hf.
-    { xsimpl. } { xpull. intros x ->. xsimpl*. } } 
+    { xsimpl. } { xpull. intros x ->. xsimpl*. } }
   { applys M2. }
 Qed.
 *)
@@ -403,7 +395,7 @@
 
 Ltac cf_main :=
   let CF := fresh "CF" in
-  hnf; introv CF; 
+  hnf; introv CF;
   let A := match goal with |- @Triple ?t ?A ?EA ?H ?Q => constr:(A) end in
   first [ applys Triple_of_CF_and_Formula_formula_funs (rm CF); [ reflexivity | try reflexivity | try reflexivity | ]
         | applys Triple_of_CF_and_Formula_formula_fixs (rm CF); [ reflexivity | try reflexivity | try reflexivity | ] ];
@@ -433,14 +425,14 @@
 
 Ltac xpull_himpl_hforall_r :=
   repeat match goal with
-  | |- ?H1 ==> ?H2 => 
+  | |- ?H1 ==> ?H2 =>
     match H2 with
     | \forall _, _ => eapply himpl_hforall_r; intro
   end end.
 
 Ltac xsimpl_himpl_hforall_l :=
   repeat match goal with
-  | |- ?H1 ==> ?H2 => 
+  | |- ?H1 ==> ?H2 =>
     match H1 with
     | \forall _, _ => eapply himpl_hforall_l
   end end.
@@ -451,7 +443,7 @@
 Ltac cf_app :=
   eapply Formula_formula_app; [ reflexivity ].
 
-Ltac cf_let := 
+Ltac cf_let :=
   eapply Formula_formula_let; [ | | applys structural_mkstruct ].
 
 Ltac cf_val :=
@@ -490,7 +482,7 @@
 
 Ltac cf_case :=
   let H := fresh "__MatchHyp" in
-  eapply Formula_formula_case; 
+  eapply Formula_formula_case;
   [ intros H; try solve [ cf_case_negpat_eq H ]
   | try cf_case_eq
   | intros H ].
@@ -516,7 +508,7 @@
 
 
 
-Definition CF_hyps (Ps:list Prop) := 
+Definition CF_hyps (Ps:list Prop) :=
   LibList.fold_right Logic.and True Ps.
 
 Lemma cf_begin_lemma : forall (P:Prop) (Ps:list Prop),
@@ -532,14 +524,14 @@
   CF_hyps nil.
 Proof using. hnf. rew_listx. auto. Qed.
 
-Ltac cf_debug := 
+Ltac cf_debug :=
   unfold CF_hyps; rew_listx; splits; try solve [eapply cf_end_lemma].
 
 Ltac cf_end name :=
   first
   [ eapply cf_end_lemma (* when all cf_tactics succeeded *)
-  | idtac "Error: incomplete proof for" name; 
-    idtac "Replace cf_end with cf_debug to see the goals"; 
+  | idtac "Error: incomplete proof for" name;
+    idtac "Replace cf_end with cf_debug to see the goals";
     cf_debug; skip ].
 
 Lemma cf_error_lemma : forall (Ps:list Prop) (P:Prop),
@@ -550,7 +542,7 @@
 
 Ltac cf_error_extend P R2 Ps :=
   match Ps with
-  | ?Pi :: ?Ps' => 
+  | ?Pi :: ?Ps' =>
       let Ps'2 := cf_error_extend P Ps' in
       constr:(Pi::Ps'2)
   | _ => constr:(P::R2)
@@ -558,7 +550,7 @@
 
 Ltac cf_error :=
   match goal with H: CF_hyps ?Ps |- ?P =>
-    let R2 := fresh in 
+    let R2 := fresh in
     evar (R2 : list Prop);
     let Ps2 := cf_error_extend P R2 Ps in
     eapply (@cf_error_lemma Ps2 P H);
@@ -573,7 +565,7 @@
 (* DEMO
 
 Lemma cf_error_demo : True /\ False /\ True.
-  cf_begin; [ intros CCFHyps | ]. 
+  cf_begin; [ intros CCFHyps | ].
   { splits.
     { cf_step ltac:(fun tt => split). }
     { cf_step ltac:(fun tt => split). (* cf_error. *) }
@@ -586,8 +578,8 @@
   cf_begin;
   [ intros CCFHyps;
     splits;
-    [ cf_step ltac:(fun tt => split) 
-    | cf_step ltac:(fun tt => split) (* cf_error. *) 
+    [ cf_step ltac:(fun tt => split)
+    | cf_step ltac:(fun tt => split) (* cf_error. *)
     | cf_step ltac:(fun tt => split) ]
   | cf_end "foo" (* cf_debug *) ].
 Qed.
@@ -703,7 +695,7 @@
 
 Tactic Notation "cf_val" :=
   cf_struct_if_needed; first
-  [ eapply cf_val_lemma_inst 
+  [ eapply cf_val_lemma_inst
   | eapply cf_val_lemma ].
 
 (** [cf_let_aux] proves a [H ==> wgpen_val_aux Q] *)
@@ -797,12 +789,12 @@
   cf_main.
   eapply Formula_formula_let_inlined.
   { applys structural_mkstruct. }
-  { 
+  {
 
 
 
   applys mkstruct_erase_trans.
-  unfold wpgen_app. 
+  unfold wpgen_app.
   applys mkstruct_erase_trans. rewrite <- triple_eq_himpl_wp. cf_triple_builtin.
     applys triple_conseq_frame. eapply triple_infix_minus__. xsimpl. xsimpl. intros ? ->.
     applys mkstruct_erase_trans. rewrite <- triple_eq_himpl_wp. cf_triple_builtin. }
@@ -1023,7 +1015,7 @@
 Qed.
 
 
-(********************************************************************) 
+(********************************************************************)
 (** ** CF proof for id *)
 
 (*

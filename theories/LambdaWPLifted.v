--- conflicted
+++ resolved
@@ -300,33 +300,21 @@
 
 
 
-Definition Wp_case_val (F1of:val->Formula) (Pof:val->Prop) (F2of:val->Formula) (v:val) : Formula :=
+Definition Wp_case_val (F1:Formula) (P:Prop) (F2:Formula) : Formula :=
   Local (fun `{Enc A} Q =>
-    hand (^(F1of v) Q) (\[Pof v] \-* ^(F2of v) Q)).
-
-
-
-
-
-Definition Wp_match_val (v:val) (Fof:val->Formula) : Formula := 
-  Fof v.
-
-Definition Wp_match_fail : val->Formula :=
-  fun (v:val) => `Wp_fail.
-
-Notation "'Fail''" := (fun v => `Wp_fail) : wp_scope.
-
-Definition WP_match_clauses Wp (E:ctx) : list (pat*trm) -> val -> Formula :=
-  fix mk (pts:list(pat*trm)) : val->Formula :=
+    hand (^F1 Q) (\[P] \-* ^F2 Q)).
+
+Definition WP_match Wp (E:ctx) (v:val) : list (pat*trm) ->  Formula :=
+  fix mk (pts:list(pat*trm)) : Formula :=
     match pts with
-    | nil => (fun v => `Wp_fail)
+    | nil => `Wp_fail
     | (p,t)::pts' =>
         let xs := patvars p in
-        let F1of (v:val) A (EA:Enc A) (Q:A->hprop) := 
+        let F1 A (EA:Enc A) (Q:A->hprop) := 
            hprop_forall_vars (fun G => let E' := (Ctx.app G E) in
               \[v = patsubst G p] \-* ^(Wp E' t) Q) Ctx.empty xs in
-        let Pof := (fun v => prop_forall_vars (fun G => v <> patsubst G p) Ctx.empty xs) in
-        (fun v => Wp_case_val F1of Pof (mk pts') v)
+        let P := prop_forall_vars (fun G => v <> patsubst G p) Ctx.empty xs in
+        Wp_case_val F1 P (mk pts')
     end.
   (* Warning: the body of the cons case above, if put in an auxiliary definition,
      no longer simplifies well using [xwp_simpl] *)
@@ -436,7 +424,7 @@
          `Wp_for_int n1 n2 (fun n => Wp (Ctx.add x (enc n) E) t3)))
   | trm_match t0 pts =>
       WP_getval Wp E t0 (fun v0 =>
-        `Wp_match_val v0 (WP_match_clauses Wp E pts))
+        WP_match Wp E v0 pts)
   | trm_fail => `Wp_fail
   end.
 
@@ -820,28 +808,7 @@
    format "'[v' 'For'  x  '='  n1  'To'  n2  'Do'  '/' '[' F3 ']' '/'  'Done' ']'")
   : wp_scope.
 
-<<<<<<< HEAD
-Notation "'Case' vp ''=>' F1 ''|' F2of" :=
-  ((Wp_case_val (fun v A EA Q => \[v = vp%val] \-* F1 A EA Q) (fun v => v <> vp%val) F2of))
-  (at level 69, vp at level 69,
-   format "'[v' 'Case'  vp  ''=>'  '[' '/' F1 ']' '[' '/'  ''|'  F2of ']' ']'")
-   : wp_scope.
-
-Notation "'Case' vp [ x1 ] ''=>' F1 ''|' F2of" :=
-  ((Wp_case_val (fun v A EA Q => \forall x1, \[v = vp%val] \-* F1 A EA Q) (fun v => forall x1, v <> vp%val) F2of))
-  (at level 69, vp at level 69, x1 ident,
-   format "'[v' 'Case'  vp  [ x1 ]  ''=>'  '[' '/' F1 ']' '[' '/'  ''|'  F2of ']' ']'")
-   : wp_scope.
-
-Notation "'Case'  vp [ x1 x2 ] ''=>' F1 ''|' F2of" :=
-  ((Wp_case_val (fun v => fun A EA Q => \forall x1 x2, \[v = vp%val] \-* F1 A EA Q) (fun v => forall x1 x2, v <> vp%val) F2of))
-  (at level 69, vp at level 69, x1 ident, x2 ident,
-   format "'[v' 'Case'  vp  [ x1  x2 ]  ''=>'  '[' '/' F1 ']' '[' '/'  ''|'  F2of ']' ']'")
-   : wp_scope.
-
-
-(** Needs to use [Match_] as keyword otherwise there seems to be a parsing conflict *)
-=======
+
 Notation "'Case' v '=' vp ''=>' F1 ''|' F2" :=
   ((Wp_case_val (fun A EA Q => \[v = vp%val] \-* F1 A EA Q) (v <> vp%val) F2))
   (at level 69, v, vp at level 69,
@@ -882,7 +849,6 @@
    is_Wp (Fail))) (at level 69, v, vp1, vp2 at level 0, x21 ident, x22 ident,
    format "'[v' 'Match_'  v  'With'  '[' '/' ''|'  vp1  ''=>'  '/' F1 ']'  '[' '/' ''|'  vp2  [ x21  x22 ]  ''=>'  '/' F2 ']' ']'")
   : wp_scope.
->>>>>>> 297f5a69
 
 Notation "'Match_' v 'With' Fof 'End'" :=
   ((Wp_match_val v Fof))

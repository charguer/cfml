(**

This file formalizes characteristic formulae for plain Separation Logic.

Author: Arthur Charguéraud.
License: MIT.

*)


Set Implicit Arguments.
From TLC Require Export LibFix.
From Sep Require Export LambdaSep.
Open Scope heap_scope.

Implicit Types v w : val.
Implicit Types t : trm.


(* ********************************************************************** *)
(* * Type of a formula *)

(** A formula is a binary relation relating a pre-condition
    and a post-condition. *)

Definition formula := hprop -> (val -> hprop) -> Prop.

Global Instance Inhab_formula : Inhab formula.
Proof using. apply (Inhab_of_val (fun _ _ => True)). Qed.


(* ********************************************************************** *)
(* * Characteristic formula generator *)


(* ---------------------------------------------------------------------- *)
(* ** Definition of CF blocks *)

(** These auxiliary definitions give the characteristic formula
    associated with each term construct. *)

Definition cf_fail : formula := fun H Q =>
  False.

Definition cf_val (v:val) : formula := fun H Q =>
  (fun (x:val) => \[x = v] \* H)  ===> Q.

Definition cf_let (F1:formula) (F2of:val->formula) : formula := fun H Q =>
  exists Q1,
      F1 H Q1
   /\ (forall (X:val), (F2of X) (Q1 X) Q).

Definition cf_seq (F1:formula) (F2:formula) := fun H Q =>
  exists H1,
      F1 H (fun r => H1)
   /\ F2 H1 Q.
(* alternative:   cf_let F1 (fun _ => F2). *)

Definition cf_if_val (v:val) (F1 F2:formula) : formula := fun H Q =>
  exists (b:bool), (v = val_bool b)
                /\ (b = true -> F1 H Q)
                /\ (b = false -> F2 H Q).

Definition cf_if (F0 F1 F2 : formula) : formula :=
  cf_let F0 (fun v => local (cf_if_val v F1 F2)).

Definition cf_while (F1 F2:formula) : formula := fun H Q =>
  forall (R:formula), is_local R ->
  let F := (local (cf_if F1 (local (cf_seq F2 R)) (local (cf_val val_unit)))) in
  (forall H' Q', F H' Q' -> R H' Q') ->
  R H Q.

Definition cf_for_val (v1 v2:val) (F3:int->formula) : formula := fun H Q =>
  exists n1 n2, (v1 = val_int n1) /\ (v2 = val_int n2) /\
  (forall (S:int->formula), is_local_pred S ->
   let F i := local (If (i <= n2) then (cf_seq (F3 i) (S (i+1)))
                            else (cf_val val_unit)) in
   (forall i H' Q', F i H' Q' -> S i H' Q') ->
   S n1 H Q).



(* ---------------------------------------------------------------------- *)
(* ** Definition of the CF generator *)

(** The CF generator is a recursive function, defined using the
    optimal fixed point combinator (from TLC). [cf_def] gives the
    function, and [cf] is then defined as the fixpoint of [cf_def].
    Subsequently, the fixed-point equation is established. *)

Definition cf_def cf (t:trm) : formula :=
  match t with
  | trm_val v => local (cf_val v)
  | trm_var x => local (cf_fail) (* unbound variable *)
  | trm_fix f z t1 => local (cf_val (val_fix f z t1))
  | trm_if t0 t1 t2 => local (cf_if (cf t0) (cf t1) (cf t2))
  | trm_let z t1 t2 => local (cf_let (cf t1) (fun X => cf (subst1 z X t2)))
  | trm_app t1 t2 => local (triple t)
  | trm_while t1 t2 => local (cf_while (cf t1) (cf t2))
  | trm_for x t1 t2 t3 => local (
      match t1, t2 with
      | trm_val v1, trm_val v2 => cf_for_val v1 v2 (fun X => cf (subst1 x X t3))
      | _, _ => cf_fail
      end)
  end.

Definition cf := FixFun cf_def.

Ltac fixfun_auto := try solve [
  try fequals; auto; try apply fun_ext_1; auto ].

Lemma trm_size_subst1 : forall t z v,
  trm_size (subst1 z v t) = trm_size t.
Proof using. intros. rewrite <- isubst1_eq_subst1. apply trm_size_isubst1. Qed.

Ltac solve_measure_trm_size tt ::=
  unfold measure in *; simpls; repeat rewrite trm_size_subst1; math.

Lemma cf_unfold_iter : forall n t,
  cf t = func_iter n cf_def cf t.
Proof using.
  Opaque subst1.
  applys~ (FixFun_fix_iter (measure trm_size)). auto with wf.
  intros f1 f2 t IH. unfold cf_def.
  destruct t.
  { fequals. }
  { fequals. }
  { fequals. }
  { fequals. fequals~. }
  { fequals. fequals~. applys~ fun_ext_1. } 
  { fequals. }
  { fequal. (* later: why slow? *) fequals~. }
  { destruct t1; fequals~. destruct t2; fequals~.
    applys~ fun_ext_1. }
Qed.

Lemma cf_unfold : forall t,
  cf t = cf_def cf t.
Proof using. applys (cf_unfold_iter 1). Qed.


(* ********************************************************************** *)
(* * Soundness proof *)

(* ---------------------------------------------------------------------- *)
(* ** Soundness of the CF generator *)

Lemma is_local_cf : forall t,
  is_local (cf t).
Proof.
  intros. rewrite cf_unfold. destruct t; try apply is_local_local.
Qed.

Definition sound_for (t:trm) (F:formula) :=
  forall H Q, F H Q -> triple t H Q.

Lemma sound_for_local : forall t (F:formula),
  sound_for t F ->
  sound_for t (local F).
Proof using.
  unfold sound_for. introv SF. intros H Q M.
  rewrite is_local_triple. applys local_weaken_body M. applys SF.
Qed.

Lemma sound_for_cf : forall (t:trm),
  sound_for t (cf t).
Proof using.
  intros t. induction_wf: trm_size t.
  rewrite cf_unfold. destruct t; simpl;
   try (applys sound_for_local; intros H Q P).
  { unfolds in P. applys~ triple_val. hchanges~ P. }
  { false. }
  { unfolds in P. applys triple_fix. hchanges~ P. }
  { destruct P as (Q1&P1&P2). applys triple_if.
    { applys* IH. }
    { intros v. specializes P2 v. applys sound_for_local (rm P2).
      clears H Q Q1. intros H Q (b&P1'&P2'&P3'). inverts P1'.
      case_if; applys* IH. }
    { intros v N. specializes P2 v. applys local_extract_false P2.
      intros H' Q' (b&E&S1&S2). subst. applys N. hnfs*. } }
  { destruct P as (Q1&P1&P2). applys triple_let Q1.
    { applys~ IH. }
    { intros X. applys~ IH. } }
  { applys P. }
  { hnf in P. simpls. applys P. { xlocal. } clears H Q. intros H Q P.
    applys triple_while_raw. applys sound_for_local (rm P).
    clears H Q. intros H Q (Q1&P1&P2). applys triple_if.
    { applys* IH. }
    { intros b. specializes P2 b. applys sound_for_local (rm P2).
      clears H Q1 Q. intros H Q (b'&P1&P2&P3). inverts P1. case_if.
      { forwards~ P2': (rm P2). applys sound_for_local (rm P2').
        clears H Q b'. intros H Q (H1&P1&P2).
        applys triple_seq.
         { applys* IH. }
         { hnf ;=> _. applys P2. } }
      { forwards~ P3': (rm P3). applys sound_for_local (rm P3').
        clears H Q b'. intros H Q P. hnf in P. applys triple_val.
         { hchanges* P. } } }
    { intros v N. specializes P2 v. applys local_extract_false P2.
      intros H' Q' (b&E&S1&S2). subst. applys N. hnfs*. } }
  { destruct t1; tryfalse. destruct t2; tryfalse.
    hnf in P. destruct P as (n1&n2&E1&E2&P). subst v0 v1.
    simpls. applys P. { xlocal. }
    clears H Q. intros i H Q P. applys sound_for_local (rm P).
    clears H Q. intros H Q P. applys triple_for. case_if as C.
    { destruct P as (H1&P1&P2). exists (fun (r:val) => H1).
      splits.
      { applys* IH. }
      { intros _. applys P2. } }
    { hnf in P. hchanges* P. } }
Qed.

Theorem triple_of_cf : forall t H Q,
  cf t H Q ->
  triple t H Q.
Proof using. intros. applys* sound_for_cf. Qed.

Lemma triple_trm_of_cf_iter : forall (n:nat) t H Q,
  func_iter n cf_def cf t H Q ->
  triple t H Q.
Proof using.
  introv M. rewrite <- cf_unfold_iter in M. applys* triple_of_cf.
Qed.



(* ********************************************************************** *)
(* * Practical proofs using characteristic formulae *)

(* ---------------------------------------------------------------------- *)
(* ** Notation for characteristic formulae *)

Notation "'`Val' v" :=
  (local (cf_val v))
  (at level 69) : charac.

Notation "'`LetIf' F0 'Then' F1 'Else' F2" :=
  (local (cf_if F0 F1 F2))
  (at level 69, F0 at level 0) : charac.

Notation "'`If' v 'Then' F1 'Else' F2" :=
  (local (cf_if_val v F1 F2))
  (at level 69) : charac.

Notation "'`Seq' F1 ;;; F2" :=
  (local (cf_seq F1 F2))
  (at level 68, right associativity,
   format "'[v' '`Seq'  '[' F1 ']'  ;;;  '/'  '[' F2 ']' ']'") : charac.

Notation "'`Let' x ':=' F1 'in' F2" :=
  (local (cf_let F1 (fun x => F2)))
  (at level 69, x ident, right associativity,
  format "'[v' '[' '`Let'  x  ':='  F1  'in' ']'  '/'  '[' F2 ']' ']'") : charac.

Notation "'`App' t " :=
  (local (triple t))
  (at level 68, t at level 0) : charac.

Notation "'`Fail'" :=
  (local cf_fail)
  (at level 69) : charac.

Notation "'`While' F1 'Do' F2 'Done'" :=
  (local (cf_while F1 F2))
  (at level 69, F2 at level 68,
   format "'[v' '`While'  F1  'Do'  '/' '[' F2 ']' '/'  'Done' ']'")
   : charac.

Notation "'`For' x '=' v1 'To' v2 'Do' F3 'Done'" :=
  (local (cf_for_val v1 v2 (fun x => F3)))
  (at level 69, x ident, (* t1 at level 0, t2 at level 0, *)
   format "'[v' '`For'  x  '='  v1  'To'  v2  'Do'  '/' '[' F3 ']' '/'  'Done' ']'")
  : charac.

Open Scope charac.


(* ---------------------------------------------------------------------- *)
(* ** Lemmas for tactics *)

Section LemmasCf.
Implicit Types n : nat.
Implicit Types F : val.
Implicit Types f x : var.

(* deprecated : bind a way to factorize below using substf *)
Lemma triple_apps_funs_of_cf_iter : forall n F (vs:vals) xs t H Q,
  F = val_funs xs t ->
  var_funs_exec (length vs) xs ->
  func_iter n cf_def cf (substn xs vs t) H Q ->
  triple (trm_apps F vs) H Q.
Proof using.
  introv EF N M. rewrite var_funs_exec_eq in N. rew_istrue in N.
  applys* triple_apps_funs. applys* triple_trm_of_cf_iter.
Qed.


Lemma triple_apps_fixs_of_cf_iter : forall n (f:var) F (vs:vals) xs t H Q,
  F = val_fixs f xs t ->
  var_fixs_exec f (length vs) xs ->
  func_iter n cf_def cf (substn (f::xs) (F::vs) t) H Q ->
  triple (trm_apps F vs) H Q.
Proof using.
  introv EF N M. rewrite var_fixs_exec_eq in N. rew_istrue in N.
  applys* triple_apps_fixs. applys* triple_trm_of_cf_iter.
Qed.

(** Bonus : two corrolaries for demos
DEPRECATED?

Lemma triple_app_fun_of_cf_iter : forall n F v x t H Q,
  F = val_fun x t ->
  func_iter n cf_def cf (subst1 x v t) H Q ->
  triple (F v) H Q.
Proof using.
  introv EF M. applys* triple_app.
  applys* triple_trm_of_cf_iter.
Qed.

Lemma triple_app_fix_of_cf_iter : forall n F v f x t H Q,
  F = val_fix f x t ->
  func_iter n cf_def cf (subst2 f F x v t) H Q ->
  triple (F v) H Q.
Proof using.
  introv EF M. applys* triple_app.
  applys* triple_trm_of_cf_iter.
Qed.

*)

End LemmasCf.


<<<<<<< HEAD
=======




(* ********************************************************************** *)
(* * DEPRECATED

LambdaCFTactics

>>>>>>> fa167f83
(* ---------------------------------------------------------------------- *)
(** ** Database of lemmas *)

(** We here use the notation [Register] and [Provide] from the TLC library.

  Usage of [RegisterSpecGoal], e.g.:

    Hint Extern 1 (RegisterSpecGoal (triple (trm_app2_val (val_prim val_eq) ?x ?y) ?H ?Q)) =>
      Provide triple_eq.

  Usage of [RegisterSpecApp], e.g.:

    Hint Extern 1 (RegisterSpecApp (trm_app2_val (val_prim val_eq) ?x ?y)) =>
      Provide triple_eq.

*)

Notation "'Register_rule' t" := (Register_goal (triple t _ _))
  (at level 69) : charac.

Notation "'Register_spec' f" := (Register_rule (trm_apps (trm_val f) _))
  (at level 69) : charac.


(* ---------------------------------------------------------------------- *)
(** ** Registering specification of primitive functions *)

Hint Extern 1 (Register_spec (val_prim val_ref)) => Provide triple_ref.
Hint Extern 1 (Register_spec (val_prim val_get)) => Provide triple_get.
Hint Extern 1 (Register_spec (val_prim val_set)) => Provide triple_set'.
Hint Extern 1 (Register_spec (val_prim val_alloc)) => Provide triple_alloc.
Hint Extern 1 (Register_spec (val_prim val_eq)) => Provide triple_eq.
Hint Extern 1 (Register_spec (val_prim val_add)) => Provide triple_add.
Hint Extern 1 (Register_spec (val_prim val_sub)) => Provide triple_sub.
Hint Extern 1 (Register_spec (val_prim val_ptr_add)) => Provide triple_ptr_add.


(* ********************************************************************** *)
(* * Tactics for progressing through proofs *)

(** Extends tactics defined in [LambdaCFTactics.v] *)

(* ---------------------------------------------------------------------- *)
(* ** Tactic [xcf] *)

Ltac xcf_get_fun_from_goal tt ::=
  match goal with |- triple ?t _ _ => xcf_get_fun_from_trm t end.

Ltac xcf_post tt :=
  simpl; unfold subst1; simpl.

Ltac xcf_trm n ::=
  applys triple_trm_of_cf_iter n; [ xcf_post tt ].

Ltac xcf_basic_fun n f' ::=
  let f := xcf_get_fun tt in
  match f with
  | val_funs _ _ => (* LATER: use (apply (@..)) instead of applys? same in cflifted *)
      applys triple_apps_funs_of_cf_iter n;
      [ reflexivity | reflexivity | xcf_post tt ]
  | val_fixs _ _ _ =>
      applys triple_apps_fixs_of_cf_iter n f';
      [ try unfold f'; rew_nary; try reflexivity (* LATE: how in LambdaCF? *)
        (* reflexivity *)
      | reflexivity
      | xcf_post tt ]
  end.


(* ---------------------------------------------------------------------- *)
(* ** Tactic [xlet] *)

Ltac xlet_core tt ::=
  applys local_erase; esplit; split.

(* ---------------------------------------------------------------------- *)
(* ** Tactic [xseq] *)

Ltac xseq_clear_val tt :=
  simpl; match goal with |- val -> _ => intros _ end.

Ltac xseq_core tt ::=
  xlet_core tt; [ | try xseq_clear_val tt ].

Ltac xseq_try_remove_val tt :=
  match goal with
  |- val -> _ => intros _
  end.


(* ---------------------------------------------------------------------- *)
(* ** Tactic [xif] *)

Ltac xif_core tt ::=
  applys local_erase; esplit; splits;
  [ try reflexivity
  | xif_post tt
  | xif_post tt ].


(* ---------------------------------------------------------------------- *)
(* ** Tactic [xfail] *)

Ltac xfail_core tt ::=
  applys local_erase; unfold cf_fail.


(* ---------------------------------------------------------------------- *)
(* * [xapp] and [xapps] and [xapp as] *)

(** Basic [xapp] implementation

  Tactic Notation "xapp" constr(E) :=
    applys local_erase; xapplys E.

  Tactic Notation "xapp" :=
    try applys local_erase;
    xspec;
    let H := fresh "TEMP" in intros H;
    xapplys H;
    clear H.

*)

Ltac hpull_cont tt ::=
  try hpull.

Ltac hsimpl_cont tt ::=
  hsimpl.

Ltac xapp_let_cont tt ::=
  let X := fresh "X" in intros X;
  instantiate; try xpull; gen X.

Ltac xapp_as_let_cont tt ::=
  instantiate; try xpull.

Ltac xapps_let_cont tt ::=
  let X := fresh "X" in intros X;
  instantiate; try xpull;
  first [ intro_subst | gen X ].

Ltac xapp_template xlet_tactic xapp_tactic xlet_cont ::=
  match goal with
  | |- local (cf_let _ _) _ _ => xlet_tactic tt; [ xapp_tactic tt | xlet_cont tt ]
  | |- local (cf_if _ _ _) _ _ => xlet_tactic tt; [ xapp_tactic tt | xlet_cont tt ]
  | |- local (cf_seq _ _) _ _ => xseq; [ xapp_tactic tt | xseq_try_remove_val tt ]
  | _ => xapp_tactic tt
  end.

Ltac xapp_xapply E cont_post :=
  match goal with
  | |- ?F ?H ?Q => is_evar Q; xapplys E
  (*| |- ?F ?H (fun r => \[r = val_unit] \* ?H') => is_evar H'; xapplys E --- DEPRECATED*)
    (* LATER: might not be needed *)
  | _ => xapply_core E ltac:(fun tt => hcancel) ltac:(cont_post)
  end.

Ltac xapp_basic_prepare tt ::=
  try match goal with |- local _ _ _ => apply local_erase end;
  rew_nary.

Ltac xapp_with_args E cont_xapply ::=
  match E with
  | __ => (* no spec provided *)
     let S := fresh "Spec" in
     xspec;
     intros S;
     cont_xapply S;
     clear S
  | _ =>
      match list_boxer_of E with
      | cons (boxer ltac_wild) ?E' => (* only args provided *)
         let S := fresh "Spec" in
         xspec;
         intros S;
         cont_xapply ((boxer S)::E');
         clear S
      | _ => (* spec and args provided *)
         cont_xapply E
      end
  end.

Ltac xapp_basic E cont_post tt ::=
  xapp_basic_prepare tt;
  xapp_with_args E ltac:(fun H =>
    xapp_xapply H cont_post).

(* LATER: xapps should do hsimpl if not in a let *)


(* ---------------------------------------------------------------------- *)
(* ** Tactic [xval] and [xvals] *)

Ltac xval_nohtop_core tt :=
  applys local_erase; unfold cf_val.

Tactic Notation "xval_nohtop" :=
  xval_nohtop_core tt.

Lemma xval_htop_lemma : forall v H Q,
  H ==> Q v \* \Top ->
  local (cf_val v) H Q.
Proof using.
  intros v H Q M. unfold cf_val.
  applys~ local_htop_post (Q \*+ \Top).
  applys local_erase. intros x.
  hpull. intro_subst. hchanges~ M.
Qed.

Lemma xval_htop_as_lemma : forall v H Q,
  (forall x, x = v -> H ==> Q x \* \Top) ->
  local (cf_val v) H Q.
Proof using. intros v H Q M. applys~ xval_htop_lemma. Qed.

Ltac xval_template xlet_tactic xval_tactic xlet_cont :=
  match goal with
  | |- local (cf_let _ _) _ _ => xlet_tactic tt; [ xval_tactic tt | xlet_cont tt ]
  | |- local (cf_if _ _ _) _ _ => xlet_tactic tt; [ xval_tactic tt | xlet_cont tt ]
  | _ => xval_tactic tt
  end.

Ltac xval_basic tt :=
  match goal with
  | |- local ?F ?H ?Q => is_evar Q; applys local_erase; applys refl_qimpl
  | _ => applys xval_htop_lemma
  end.

Ltac xval_as_basic X EX :=
  match goal with
  | |- local ?F ?H ?Q => is_evar Q; applys local_erase; applys refl_qimpl
  | _ => applys xval_htop_as_lemma; intros X EX
  end.

Ltac xval_core tt ::=
  xval_template ltac:(fun tt => xlet) ltac:(xval_basic) ltac:(xapp_let_cont).

Ltac xval_as_core X ::=
  match goal with
  | |- local (cf_val _) _ _ => let EX := fresh "E" X in xval_as_basic X EX
  | _ => xval_template ltac:(fun tt => xlet as X) ltac:(xval_basic) ltac:(xapp_as_let_cont)
  end.

Ltac xvals_core tt ::=
  match goal with
  | |- local (cf_val _) _ _ => xval_basic tt; hsimpl
  | _ => xval_template ltac:(fun tt => xlet) ltac:(xval_basic) ltac:(xapps_let_cont)
  end.


(* ---------------------------------------------------------------------- *)
(* ** Tactic [xwhile] *)

Ltac xwhile_template xwhile_tactic xseq_cont :=
  match goal with
  | |- local (cf_seq _ _) _ _ => xseq; [ xwhile_tactic tt | xseq_cont tt ]
  | _ => xwhile_tactic tt
  end.

Ltac xwhile_intros_all R LR HR ::=
  intros R LR; hnf; intros HR.

Ltac xwhile_intros R ::=
  let LR := fresh "L" R in
  let HR := fresh "H" R in
  xwhile_intros_all R LR HR.

Ltac xwhile_basic xwhile_intros_tactic ::=
  applys local_erase;
  xwhile_intros_tactic tt.

Ltac xwhile_core xwhile_tactic ::=
  xwhile_template ltac:(xwhile_tactic) ltac:(fun tt => xpull).



(* ********************************************************************** *)
(* * Bonus *)

(* DEPRECATED
Lemma triple_app_fun2_of_cf_iter : forall n F v1 v2 x1 x2 t H Q,
  F = val_fun2 x1 x2 t ->
  x1 <> x2 ->
  func_iter n cf_def cf (subst x2 v2 (subst x1 v1 t)) H Q ->
  triple (F v1 v2) H Q.
Proof using.
  introv EF N M. applys* triple_app_fun2.
  applys* triple_trm_of_cf_iter.
Qed.

*)

*)<|MERGE_RESOLUTION|>--- conflicted
+++ resolved
@@ -331,8 +331,6 @@
 End LemmasCf.
 
 
-<<<<<<< HEAD
-=======
 
 
 
@@ -342,7 +340,6 @@
 
 LambdaCFTactics
 
->>>>>>> fa167f83
 (* ---------------------------------------------------------------------- *)
 (** ** Database of lemmas *)
 

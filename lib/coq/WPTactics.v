--- conflicted
+++ resolved
@@ -919,10 +919,6 @@
   ltac_database_get database_cf f.
 
 Ltac xcf_post tt :=
-<<<<<<< HEAD
-=======
-  (*instantiate;*)
->>>>>>> e71ac505
   try solve_enc tt.
   (* TODO: needed? cbv beta; remove_head_unit tt. *)
 
@@ -950,18 +946,33 @@
 
 Ltac xpay_hook_for_xcf tt := fail.
 
+Ltac xpay_skip_hook_for_xcf tt := fail.
+
 Ltac xcf_core tt :=
   xcf_pre tt;
   first [ xcf_top_fun tt
-        | xcf_top_value tt ];
-  try xpay_hook_for_xcf tt.
+        | xcf_top_value tt ].
+
+Tactic Notation "xcf_nopay" :=
+  xcf_core tt.
+Tactic Notation "xcf_nopay" "~" :=
+  xcf_nopay; auto_tilde.
+Tactic Notation "xcf_nopay" "*" :=
+  xcf_nopay; auto_star.
 
 Tactic Notation "xcf" :=
-  xcf_core tt.
+  xcf_core tt; try xpay_hook_for_xcf tt.
 Tactic Notation "xcf" "~" :=
   xcf; auto_tilde.
 Tactic Notation "xcf" "*" :=
   xcf; auto_star.
+
+Tactic Notation "xcf_skip_xpay" :=
+  xcf_core tt; try xpay_skip_hook_for_xcf tt.
+Tactic Notation "xcf_skip_xpay" "~" :=
+  xcf_skip_xpay; auto_tilde.
+Tactic Notation "xcf_skip_xpay" "*" :=
+  xcf_skip_xpay; auto_star.
 
 (* [xcf_show f] *)
 
@@ -2830,6 +2841,10 @@
 
 Tactic Notation "xpay_skip" :=
   apply xpay_lemma_skip.
+
+Ltac xpay_skip_hook_for_xcf tt ::= (* fill in the hook *)
+  xpay_skip.
+
 
 (* BONUS
 Lemma xpay_lemma_post_evar : forall H F1 A (EA:Enc A) (Q1:A->hprop),
